--- conflicted
+++ resolved
@@ -36,15 +36,9 @@
     "@lanonasis/memory-client": "^1.0.0",
     "@lanonasis/memory-sdk-standalone": "^1.0.0",
     "@supabase/mcp-server-supabase": "^0.5.9",
-<<<<<<< HEAD
     "@supabase/supabase-js": "^2.83.0",
     "@types/bull": "^3.15.9",
     "axios": "^1.13.2",
-=======
-    "@supabase/supabase-js": "^2.76.1",
-    "@types/bull": "^4.10.4",
-    "axios": "^1.12.2",
->>>>>>> 7ff96d72
     "bcrypt": "^6.0.0",
     "bull": "^4.16.5",
     "chalk": "^5.6.2",
@@ -78,11 +72,7 @@
     "@types/inquirer": "^9.0.9",
     "@types/jest": "^30.0.0",
     "@types/jsonwebtoken": "^9.0.10",
-<<<<<<< HEAD
-    "@types/node": "^22.19.1",
-=======
     "@types/node": "^24.10.1",
->>>>>>> 7ff96d72
     "@types/node-cron": "^3.0.11",
     "@typescript-eslint/eslint-plugin": "^8.47.0",
     "@typescript-eslint/parser": "^8.47.0",
