--- conflicted
+++ resolved
@@ -14,16 +14,6 @@
     "cli": "bun run src/cli/cli-interface.ts"
   },
   "dependencies": {
-<<<<<<< HEAD
-    "@anthropic-ai/sdk": "^0.20.0",
-    "@supabase/supabase-js": "^2.54.0",
-    "axios": "^1.12.0",
-    "chalk": "^5.3.0",
-    "commander": "^11.1.0",
-    "date-fns": "^4.1.0",
-    "dotenv": "^16.4.5",
-    "googleapis": "^144.0.0",
-=======
     "@anthropic-ai/sdk": "^0.20.9",
     "@supabase/supabase-js": "^2.76.1",
     "googleapis": "^144.0.0",
@@ -32,7 +22,6 @@
     "zod": "^3.25.76",
     "commander": "^11.1.0",
     "chalk": "^5.6.2",
->>>>>>> d352621f
     "inquirer": "^9.3.8",
     "node-cron": "^3.0.3",
     "twitter-api-v2": "^1.27.0",
@@ -40,13 +29,8 @@
     "date-fns": "^3.6.0"
   },
   "devDependencies": {
-<<<<<<< HEAD
-    "@types/bun": "latest",
-    "@types/node": "^24.9.1",
-=======
     "@types/node": "^22.18.12",
     "@types/inquirer": "^9.0.7",
->>>>>>> d352621f
     "@types/node-cron": "^3.0.11",
     "typescript": "^5.9.3",
     "@types/bun": "latest"
